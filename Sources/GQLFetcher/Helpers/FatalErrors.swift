import Foundation

#if os(macOS)
import XCTest

extension XCTestCase {
    func expectFatalError(expectedMessage: String, testcase: @escaping () -> Void) {
        
        // arrange
        let expectation = self.expectation(description: "expectingFatalError")
        var assertionMessage: String? = nil
        
        // override fatalError. This will pause forever when fatalError is called.
        FatalErrorUtil.replaceFatalError { message, _, _ in
            assertionMessage = message
            expectation.fulfill()
            unreachable()
        }
        
        // act, perform on separate thead because a call to fatalError pauses forever
        DispatchQueue.global(qos: .userInitiated).async(execute: testcase)
        
<<<<<<< HEAD
        waitForExpectations(timeout: 30) { _ in
=======
        waitForExpectations(timeout: 10) { _ in
>>>>>>> 43883ad3
            // assert
            XCTAssertEqual(assertionMessage, expectedMessage)
            
            // clean up
            FatalErrorUtil.restoreFatalError()
        }
    }
}

// overrides Swift global `fatalError`
func fatalError(_ message: @autoclosure () -> String = "", file: StaticString = #file, line: UInt = #line) -> Never {
    FatalErrorUtil.fatalErrorClosure(message(), file, line)
    unreachable()
}

/// This is a `noreturn` function that pauses forever
func unreachable() -> Never {
    repeat {
        RunLoop.current.run()
    } while (true)
}

/// Utility functions that can replace and restore the `fatalError` global function.
struct FatalErrorUtil {
    
    // Called by the custom implementation of `fatalError`.
    static var fatalErrorClosure: (String, StaticString, UInt) -> Never = defaultFatalErrorClosure
    
    // backup of the original Swift `fatalError`
    private static let defaultFatalErrorClosure = { Swift.fatalError($0, file: $1, line: $2) }
    
    /// Replace the `fatalError` global function with something else.
    static func replaceFatalError(closure: @escaping (String, StaticString, UInt) -> Never) {
        fatalErrorClosure = closure
    }
    
    /// Restore the `fatalError` global function back to the original Swift implementation
    static func restoreFatalError() {
        fatalErrorClosure = defaultFatalErrorClosure
    }
}

#endif<|MERGE_RESOLUTION|>--- conflicted
+++ resolved
@@ -5,29 +5,25 @@
 
 extension XCTestCase {
     func expectFatalError(expectedMessage: String, testcase: @escaping () -> Void) {
-        
+
         // arrange
         let expectation = self.expectation(description: "expectingFatalError")
         var assertionMessage: String? = nil
-        
+
         // override fatalError. This will pause forever when fatalError is called.
         FatalErrorUtil.replaceFatalError { message, _, _ in
             assertionMessage = message
             expectation.fulfill()
             unreachable()
         }
-        
+
         // act, perform on separate thead because a call to fatalError pauses forever
         DispatchQueue.global(qos: .userInitiated).async(execute: testcase)
-        
-<<<<<<< HEAD
+
         waitForExpectations(timeout: 30) { _ in
-=======
-        waitForExpectations(timeout: 10) { _ in
->>>>>>> 43883ad3
             // assert
             XCTAssertEqual(assertionMessage, expectedMessage)
-            
+
             // clean up
             FatalErrorUtil.restoreFatalError()
         }
@@ -49,18 +45,18 @@
 
 /// Utility functions that can replace and restore the `fatalError` global function.
 struct FatalErrorUtil {
-    
+
     // Called by the custom implementation of `fatalError`.
     static var fatalErrorClosure: (String, StaticString, UInt) -> Never = defaultFatalErrorClosure
-    
+
     // backup of the original Swift `fatalError`
     private static let defaultFatalErrorClosure = { Swift.fatalError($0, file: $1, line: $2) }
-    
+
     /// Replace the `fatalError` global function with something else.
     static func replaceFatalError(closure: @escaping (String, StaticString, UInt) -> Never) {
         fatalErrorClosure = closure
     }
-    
+
     /// Restore the `fatalError` global function back to the original Swift implementation
     static func restoreFatalError() {
         fatalErrorClosure = defaultFatalErrorClosure
